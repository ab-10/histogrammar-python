#!/usr/bin/env python

# Copyright 2016 Jim Pivarski
# 
# Licensed under the Apache License, Version 2.0 (the "License");
# you may not use this file except in compliance with the License.
# You may obtain a copy of the License at
# 
#     http://www.apache.org/licenses/LICENSE-2.0
# 
# Unless required by applicable law or agreed to in writing, software
# distributed under the License is distributed on an "AS IS" BASIS,
# WITHOUT WARRANTIES OR CONDITIONS OF ANY KIND, either express or implied.
# See the License for the specific language governing permissions and
# limitations under the License.

import math
import json

from histogrammar.defs import *
from histogrammar.util import *

class Bag(Factory, Container):
    @staticmethod
    def ed(entries, values):
        if entries < 0.0:
            raise ContainerException("entries ({}) cannot be negative".format(entries))
        out = Bag(None)
        out.entries = float(entries)
        out.values = values
        return out.specialize()

    @staticmethod
    def ing(quantity):
        return Bag(quantity)

    def __init__(self, quantity):
        self.quantity = serializable(quantity)
        self.entries = 0.0
        self.values = {}
        super(Bag, self).__init__()
        self.specialize()

    def zero(self): return Bag(self.quantity)

    def __add__(self, other):
        if isinstance(other, Bag):
            out = Bag(self.quantity)

            out.entries = self.entries + other.entries

            out.values = dict(self.values)
            for value, count in other.values.items():
                if value in out.values:
                    out.values[value] += count
                else:
                    out.values[value] = count

            return out.specialize()

        else:
            raise ContainerException("cannot add {} and {}".format(self.name, other.name))

    def fill(self, datum, weight=1.0):
        self._checkForCrossReferences()
        if weight > 0.0:
            q = self.quantity(datum)

            if isinstance(q, list):
                q = tuple(map(float, q))
            elif not isinstance(q, (int, long, float, basestring, tuple)):
                raise ContainerException("fill rule for Bag must return a number, vector of numbers, or a string, not {}".format(q))

            # no possibility of exception from here on out (for rollback)
            self.entries += weight
            if q in self.values:
                self.values[q] += weight
            else:
                self.values[q] = weight

    @property
    def children(self):
        return []

    def toJsonFragment(self, suppressName): return maybeAdd({
        "entries": floatToJson(self.entries),
        "values": [{"w": n, "v": v} for v, n in sorted(self.values.items())],
        }, name=(None if suppressName else self.quantity.name))

    @staticmethod
    def fromJsonFragment(json, nameFromParent):
        if isinstance(json, dict) and hasKeys(json.keys(), ["entries", "values"], ["name"]):
            if isinstance(json["entries"], (int, long, float)):
                entries = json["entries"]
            else:
                raise JsonFormatException(json["entries"], "Bag.entries")

            if isinstance(json.get("name", None), basestring):
                name = json["name"]
            elif json.get("name", None) is None:
                name = None
            else:
                raise JsonFormatException(json["name"], "Bag.name")

            if json["values"] is None:
                values = None

            elif json["values"] is None or isinstance(json["values"], list):
                values = {}
                for i, nv in enumerate(json["values"]):
                    if isinstance(nv, dict) and hasKeys(nv.keys(), ["w", "v"]):
                        if isinstance(nv["w"], (int, long, float)):
                            n = float(nv["w"])
                        else:
                            raise JsonFormatException(nv["w"], "Bag.values {} n".format(i))

                        if isinstance(nv["v"], basestring):
                            v = nv["v"]
                        elif isinstance(nv["v"], (int, long, float)):
                            v = float(nv["v"])
                        elif isinstance(nv["v"], (list, tuple)):
                            for j, d in enumerate(nv["v"]):
                                if not isinstance(d, (int, long, float)):
                                    raise JsonFormatException(d, "Bag.values {} v {}".format(i, j))
                            v = tuple(map(float, nv["v"]))
                        else:
                            raise JsonFormatException(nv["v"], "Bag.values {} v".format(i))

                        values[v] = n

                    else:
                        raise JsonFormatException(nv, "Bag.values {}".format(i))

            elif json["values"] is None:
                values = None

            else:
                raise JsonFormatException(json["values"], "Bag.values")

            out = Bag.ed(entries, values)
            out.quantity.name = nameFromParent if name is None else name
            return out.specialize()

        else:
            raise JsonFormatException(json, "Bag")
        
    def __repr__(self):
        return "<Bag size={}>".format(len(self.values))

    def __eq__(self, other):
        return isinstance(other, Bag) and self.quantity == other.quantity and numeq(self.entries, other.entries) and self.values == other.values

    def __hash__(self):
<<<<<<< HEAD
        return hash((self.quantity, self.entries, tuple(self.values)))
        
=======
        return hash((self.quantity, self.entries, tuple(self.values.items())))
>>>>>>> b3249c4b

Factory.register(Bag)<|MERGE_RESOLUTION|>--- conflicted
+++ resolved
@@ -151,11 +151,6 @@
         return isinstance(other, Bag) and self.quantity == other.quantity and numeq(self.entries, other.entries) and self.values == other.values
 
     def __hash__(self):
-<<<<<<< HEAD
-        return hash((self.quantity, self.entries, tuple(self.values)))
-        
-=======
-        return hash((self.quantity, self.entries, tuple(self.values.items())))
->>>>>>> b3249c4b
+       return hash((self.quantity, self.entries, tuple(self.values.items())))
 
 Factory.register(Bag)