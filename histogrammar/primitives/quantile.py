--- conflicted
+++ resolved
@@ -64,12 +64,7 @@
                     out.cumulativeDeviation = (self.cumulativeDeviation + other.cumulativeDeviation)/2.0
                 else:
                     out.estimate = (self.estimate*self.entries + other.estimate*other.entries) / (self.entries + other.entries)
-<<<<<<< HEAD
-                    out.cumulativeDeviation = (self.cumulativeDeviation*self.entries + other.cumulativeDeviation*other.entries) / (self.entries + other.entries)
-                return out
-=======
                 return out.specialize()
->>>>>>> b3249c4b
             else:
                 raise ContainerException("cannot add Quantiles because targets do not match ({} vs {})".format(self.target, other.target))
         else:
