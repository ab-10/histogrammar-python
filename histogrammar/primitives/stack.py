#!/usr/bin/env python

# Copyright 2016 Jim Pivarski
# 
# Licensed under the Apache License, Version 2.0 (the "License");
# you may not use this file except in compliance with the License.
# You may obtain a copy of the License at
# 
#     http://www.apache.org/licenses/LICENSE-2.0
# 
# Unless required by applicable law or agreed to in writing, software
# distributed under the License is distributed on an "AS IS" BASIS,
# WITHOUT WARRANTIES OR CONDITIONS OF ANY KIND, either express or implied.
# See the License for the specific language governing permissions and
# limitations under the License.

import types

from histogrammar.defs import *
from histogrammar.util import *
from histogrammar.primitives.count import *

class Stack(Factory, Container):
    @staticmethod
    def ed(entries, cuts, nanflow):
        if not isinstance(entries, (int, long, float)):
            raise TypeError("entries ({}) must be a number".format(entries))
        if not isinstance(cuts, (list, tuple)) and not all(isinstance(v, (list, tuple)) and len(v) == 2 and isinstance(v[0], (int, long, float)) and isinstance(v[1], Container) for v in cuts):
            raise TypeError("cuts ({}) must be a list of number, Container pairs".format(cuts))
        if not isinstance(nanflow, Container):
            raise TypeError("nanflow ({}) must be a Container".format(nanflow))
        if entries < 0.0:
            raise ValueError("entries ({}) cannot be negative".format(entries))
        out = Stack(cuts, None, None, nanflow)
        out.entries = float(entries)
        return out.specialize()

    @staticmethod
    def ing(cuts, quantity, value, nanflow=Count()):
        return Stack(cuts, quantity, value, nanflow)

    def __init__(self, cuts, quantity, value, nanflow=Count()):
        if not isinstance(cuts, (list, tuple)) and not all(isinstance(v, (list, tuple)) and len(v) == 2 and isinstance(v[0], (int, long, float)) and isinstance(v[1], Container) for v in cuts):
            raise TypeError("cuts ({}) must be a list of number, Container pairs".format(cuts))
        if value is not None and not isinstance(value, Container):
            raise TypeError("value ({}) must be None or a Container".format(value))
        if not isinstance(nanflow, Container):
            raise TypeError("nanflow ({}) must be a Container".format(nanflow))
        self.entries = 0.0
        self.quantity = serializable(quantity)
        if value is None:
            self.cuts = tuple(cuts)
        else:
            self.cuts = tuple((float(x), value.zero()) for x in (float("-inf"),) + tuple(cuts))
        self.nanflow = nanflow
        super(Stack, self).__init__()
        self.specialize()

    @staticmethod
    def build(*ys):
<<<<<<< HEAD
        from functools import reduce

=======
        if not all(isinstance(y, Container) for y in ys):
            raise TypeError("ys must all be Containers")
>>>>>>> d8c393fb
        entries = sum(y.entries for y in ys)
        cuts = []
        for i in xrange(len(ys)):
            cuts.append((float("nan"), reduce(lambda a, b: a + b, ys[i:])))
        return Stack.ed(entries, cuts, Count.ed(0.0))

    @property
    def thresholds(self): return [k for k, v in self.cuts]
    @property
    def values(self): return [v for k, v in self.cuts]

    def zero(self):
        return Stack([(x, x.zero()) for x in cuts], self.quantity, None, self.nanflow.zero())

    def __add__(self, other):
        if isinstance(other, Stack):
            if self.thresholds != other.thresholds:
                raise ContainerException("cannot add Stack because cut thresholds differ")

            out = Stack([(k1, v1 + v2) for ((k1, v1), (k2, v2)) in zip(self.cuts, other.cuts)], self.quantity, None, self.nanflow + other.nanflow)
            out.entries = self.entries + other.entries
            return out.specialize()

        else:
            raise ContainerException("cannot add {} and {}".format(self.name, other.name))

    def fill(self, datum, weight=1.0):
        self._checkForCrossReferences()
        if weight > 0.0:
            q = self.quantity(datum)
            if not isinstance(q, (bool, int, long, float)):
                raise TypeError("function return value ({}) must be boolean or number".format(q))

            if math.isnan(q):
                self.nanflow.fill(datum, weight)
            else:
                for threshold, sub in self.cuts:
                    if q >= threshold:
                        sub.fill(datum, weight)

            # no possibility of exception from here on out (for rollback)
            self.entries += weight

    @property
    def children(self):
        return [self.nanflow] + self.values

    def toJsonFragment(self, suppressName):
        if getattr(self.cuts[0][1], "quantity", None) is not None:
            binsName = self.cuts[0][1].quantity.name
        elif getattr(self.cuts[0][1], "quantityName", None) is not None:
            binsName = self.cuts[0][1].quantityName
        else:
            binsName = None

        return maybeAdd({
            "entries": floatToJson(self.entries),
            "type": self.cuts[0][1].name,
            "data": [{"atleast": floatToJson(atleast), "data": sub.toJsonFragment(True)} for atleast, sub in self.cuts],
            "nanflow:type": self.nanflow.name,
            "nanflow": self.nanflow.toJsonFragment(False),
            }, **{"name": None if suppressName else self.quantity.name,
                  "data:name": binsName})

    @staticmethod
    def fromJsonFragment(json, nameFromParent):
        if isinstance(json, dict) and hasKeys(json.keys(), ["entries", "type", "data", "nanflow:type", "nanflow"], ["name", "data:name"]):
            if isinstance(json["entries"], (int, long, float)):
                entries = float(json["entries"])
            else:
                raise JsonFormatException(json, "Stack.entries")

            if isinstance(json.get("name", None), basestring):
                name = json["name"]
            elif json.get("name", None) is None:
                name = None
            else:
                raise JsonFormatException(json["name"], "Stack.name")

            if isinstance(json["type"], basestring):
                factory = Factory.registered[json["type"]]
            else:
                raise JsonFormatException(json, "Stack.type")

            if isinstance(json.get("data:name", None), basestring):
                dataName = json["data:name"]
            elif json.get("data:name", None) is None:
                dataName = None
            else:
                raise JsonFormatException(json["data:name"], "Stack.data:name")

            if isinstance(json["nanflow:type"], basestring):
                nanflowFactory = Factory.registered[json["nanflow:type"]]
            else:
                raise JsonFormatException(json, "Stack.nanflow:type")
            nanflow = nanflowFactory.fromJsonFragment(json["nanflow"], None)

            if isinstance(json["data"], list):
                cuts = []
                for i, elementPair in enumerate(json["data"]):
                    if isinstance(elementPair, dict) and hasKeys(elementPair.keys(), ["atleast", "data"]):
                        if elementPair["atleast"] not in ("nan", "inf", "-inf") and not isinstance(elementPair["atleast"], (int, long, float)):
                            raise JsonFormatException(json, "Stack.data {} atleast".format(i))

                        cuts.append((float(elementPair["atleast"]), factory.fromJsonFragment(elementPair["data"], dataName)))

                    else:
                        raise JsonFormatException(json, "Stack.data {}".format(i))

                out = Stack.ed(entries, cuts, nanflow)
                out.quantity.name = nameFromParent if name is None else name
                return out.specialize()

            else:
                raise JsonFormatException(json, "Stack.data")

        else:
            raise JsonFormatException(json, "Stack")

    def __repr__(self):
        return "<Stack values={} thresholds=({}) nanflow={}>".format(self.cuts[0][1].name, ", ".join(map(str, self.thresholds)), self.nanflow.name)

    def __eq__(self, other):
        return isinstance(other, Stack) and numeq(self.entries, other.entries) and self.quantity == other.quantity and all(numeq(c1, c2) and v1 == v2 for (c1, v1), (c2, v2) in zip(self.cuts, other.cuts)) and self.nanflow == other.nanflow

    def __hash__(self):
        return hash((self.entries, self.quantity, self.cuts, self.nanflow))

Factory.register(Stack)<|MERGE_RESOLUTION|>--- conflicted
+++ resolved
@@ -58,13 +58,9 @@
 
     @staticmethod
     def build(*ys):
-<<<<<<< HEAD
         from functools import reduce
-
-=======
         if not all(isinstance(y, Container) for y in ys):
             raise TypeError("ys must all be Containers")
->>>>>>> d8c393fb
         entries = sum(y.entries for y in ys)
         cuts = []
         for i in xrange(len(ys)):
